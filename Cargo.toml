--- conflicted
+++ resolved
@@ -8,12 +8,8 @@
 
 [dependencies]
 cgmath="0.9"
-<<<<<<< HEAD
 rand="0.3"
-time="0.1"
-=======
 time = "0.1"
 quick-error = "1.2.0"
->>>>>>> f7689444
 
 [dev-dependencies]